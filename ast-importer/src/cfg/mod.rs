--- conflicted
+++ resolved
@@ -20,6 +20,7 @@
 use syntax::ptr::P;
 use syntax_pos::DUMMY_SP;
 use c_ast::CLabelId;
+use c_ast::iterators::{DFExpr, SomeId};
 use std::ops::Index;
 use syntax::print::pprust;
 use std::io;
@@ -39,12 +40,7 @@
 use translator::*;
 use with_stmts::WithStmts;
 use c_ast::*;
-<<<<<<< HEAD
-use c_ast::iterators::{DFExpr, SomeId};
-use rust_ast::mk;
-=======
 use rust_ast_builder::mk;
->>>>>>> 0f887a23
 
 pub mod relooper;
 pub mod structures;
@@ -1524,13 +1520,22 @@
                 Ok(next_lbl.map(|l| self.new_wip_block(l)))
             },
 
-            CStmtKind::Expr(expr) => {
+            CStmtKind::Expr(expr) => 'case_blk: {
                 // This case typically happens in macros from system headers.
                 // We simply inline the common statement at this point rather
                 // than to try and create new control-flow blocks.
                 if let CExprKind::Unary(_, UnOp::Extension, sube, _) = translator.ast_context[expr].kind {
                     if let CExprKind::Statements(_, stmtid) = translator.ast_context[sube].kind {
-                        return self.convert_stmt_help(translator, stmtid, wip)
+                        let comp_entry = self.fresh_label();
+                        self.add_wip_block(wip, Jump(comp_entry));
+                        let next_lbl = self.convert_stmt_help(
+                            translator,
+                            stmtid,
+                            in_tail,
+                            comp_entry
+                        )?;
+
+                        break 'case_blk Ok(next_lbl.map(|l| self.new_wip_block(l)));
                     }
                 }
 
@@ -1727,7 +1732,7 @@
 
                     _ => {
                         if let Expr { node: ExprKind::Break(Some(ref blbl), None), .. } = **other {
-                            if *blbl == mk().label(brk_lbl.pretty_print()) {
+                            if blbl.ident == mk().label(brk_lbl.pretty_print()).ident {
                                 return true;
                             }
                         }
